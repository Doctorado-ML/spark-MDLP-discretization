/*
 * Licensed to the Apache Software Foundation (ASF) under one or more
 * contributor license agreements.  See the NOTICE file distributed with
 * this work for additional information regarding copyright ownership.
 * The ASF licenses this file to You under the Apache License, Version 2.0
 * (the "License"); you may not use this file except in compliance with
 * the License.  You may obtain a copy of the License at
 *
 *    http://www.apache.org/licenses/LICENSE-2.0
 *
 * Unless required by applicable law or agreed to in writing, software
 * distributed under the License is distributed on an "AS IS" BASIS,
 * WITHOUT WARRANTIES OR CONDITIONS OF ANY KIND, either express or implied.
 * See the License for the specific language governing permissions and
 * limitations under the License.
 */

package org.apache.spark.mllib.feature

import org.apache.spark.ml.feature.LabeledPoint
import org.apache.spark.storage.StorageLevel
<<<<<<< HEAD
import org.apache.spark.SparkContext
import org.apache.spark.internal.Logging
=======
import org.apache.spark.internal.Logging
import org.apache.spark.SparkContext
>>>>>>> 1fd997f7
import org.apache.spark.rdd._
import org.apache.spark.sql.{Dataset, SparkSession}
//import org.apache.spark.mllib.regression.LabeledPoint
import org.apache.spark.ml.linalg._
import MDLPDiscretizer._
import org.apache.spark.broadcast.Broadcast

import scala.collection.Map


/**
 * Entropy minimization discretizer based on Minimum Description Length Principle (MDLP)
 * proposed by Fayyad and Irani in 1993 [1].
 * 
 * [1] Fayyad, U., & Irani, K. (1993). 
 * "Multi-interval discretization of continuous-valued attributes for classification learning."
 * 
 * Note: Approximate version may generate some non-boundary points when processing limits in partitions (related to issue #14). 
 * Please refer to mllib.feature.InitialThresholdsFinder.findFastInitialThresholds for more information.
 *
 * @param data RDD of LabeledPoint
 * @param stoppingCriterion (optional) used to determine when to stop recursive splitting
 * @param minBinPercentage (optional) minimum percent of total dataset allowed in a single bin.
 * @param approximate If true, boundary points are computed faster but in an approximate manner.
 */
private class MDLPDiscretizer (val data: Dataset[LabeledPoint],
            stoppingCriterion: Double = DEFAULT_STOPPING_CRITERION,
            maxByPart: Int = DEFAULT_MAX_BY_PART,
            minBinPercentage: Double = DEFAULT_MIN_BIN_PERCENTAGE,
            approximate: Boolean = true) extends Serializable with Logging {

  import data.sparkSession.implicits._
  private val labels2Int = data.map(_.label).distinct.collect.zipWithIndex.toMap
  private val nLabels = labels2Int.size

  /**
   * Computes the initial candidate points by feature.
   * 
   * @param points RDD with distinct points by feature ((feature, point), class values).
   * @param nFeatures the number of continuous features to bin
   * @return RDD of candidate points.
   */
<<<<<<< HEAD
  private def initialThresholds(points: RDD[((Int, Float), Array[Long])], nFeatures: Int) = {
    new InitialThresholdsFinder().findInitialThresholds(points, nFeatures, nLabels, maxByPart)
=======
  private def initialThresholds(points: RDD[((Int, Float), Array[Long])]) = {
    val finder = new InitialThresholdsFinder()    
    if(approximate)
      finder.findFastInitialThresholds(points, nLabels, maxByPart)      
    else
      finder.findInitialThresholds(points, nLabels, maxByPart)
>>>>>>> 1fd997f7
  }

  /**
   * Run the entropy minimization discretizer on input data.
   * 
   * @param contFeat Indices to discretize (if not specified, the algorithm tries to figure it out).
   * @param maxBins Maximum number of thresholds per feature.
   * @return A discretization model with the thresholds by feature.
   */
  def runAll(
      contFeat: Option[Seq[Int]],
      maxBins: Int): DiscretizerModel = {

    if (data.rdd.getStorageLevel == StorageLevel.NONE)
      logWarning("The input data is not directly cached, which may hurt performance if its"
        + " parent RDDs are also uncached.")

    if (!data.rdd.filter(_.label.isNaN).isEmpty())
      throw new IllegalArgumentException("Some NaN values have been found in the labelColumn."
          + " This problem must be fixed before continuing with discretization.")

    // Basic info. about the dataset
    val sc = data.sparkSession.sparkContext
    val bLabels2Int = sc.broadcast(labels2Int)
    import data.sparkSession.implicits._
    val classDistrib = data.map(d => bLabels2Int.value(d.label)).rdd.countByValue()
    val bclassDistrib = sc.broadcast(classDistrib)
    val (dense, nFeatures) = data.first.features match {
      case v: DenseVector => 
        (true, v.size)
      case v: SparseVector =>
        (false, v.size)
    }

    val continuousVars = processContinuousAttributes(contFeat, nFeatures)
    logInfo("Number of continuous attributes: " + continuousVars.distinct.length)
    logInfo("Total number of attributes: " + nFeatures)      
    if (continuousVars.isEmpty) logWarning("Discretization aborted. " +
      "No continuous attributes in the dataset")
    
    // Generate pairs ((feature, point), class histogram)
    sc.broadcast(continuousVars)
    val featureValues =
        data.flatMap({
          case LabeledPoint(label, dv: DenseVector) =>
            val c = Array.fill[Long](nLabels)(0L)
            c(bLabels2Int.value(label)) = 1L
            for (i <- dv.values.indices) yield ((i, dv(i).toFloat), c)
          case LabeledPoint(label, sv: SparseVector) =>
            val c = Array.fill[Long](nLabels)(0L)
            c(bLabels2Int.value(label)) = 1L
            for (i <- sv.indices.indices) yield ((sv.indices(i), sv.values(i).toFloat), c)
        })

    val sortedValues = getSortedDistinctValues(bclassDistrib, featureValues.rdd)

<<<<<<< HEAD
    // Filter those features selected for binning by the user
=======
    // Filter those features selected by the user
>>>>>>> 1fd997f7
    assert (nFeatures > 0, "The number of features to bin must be greater than 0")
    val arr = Array.fill(nFeatures) { false }
    continuousVars.foreach(arr(_) = true)
    val barr = sc.broadcast(arr)

    // Get only boundary points from the whole set of distinct values
    val start = System.currentTimeMillis()
    val initialCandidates = initialThresholds(sortedValues, nFeatures)
      .map{case ((featureIdx, cutpoint), freqs) => (featureIdx, (cutpoint, freqs))}
      .filter({case (featureIdx, _) => barr.value(featureIdx)})
      .cache() // It will be iterated for "big" features
    logInfo("done finding initial thresholds in " + (System.currentTimeMillis() - start) )

    val start2 = System.currentTimeMillis()
    val allThresholds: Array[(Int, Seq[Float])] = findAllThresholds(maxByPart, maxBins, initialCandidates, sc)
    logInfo("done finding MDLP thresholds in "+ (System.currentTimeMillis() - start2) + " Now returning model")
    buildModelFromThresholds(nFeatures, continuousVars, allThresholds)
  }

  /**
    * Group elements by feature and point (get distinct points).
    * Since values like (0, Float.NaN) are not considered unique when calling reduceByKey,
    * use the serialized version of the tuple.
    *
    * @return sorted list of unique feature values
    */
  def getSortedDistinctValues(
        bclassDistrib: Broadcast[Map[Int, Long]],
        featureValues: RDD[((Int, Float), Array[Long])]): RDD[((Int, Float), Array[Long])] = {

    //println("featureValues = ")
    //featureValues.collect().foreach(x => println(x._1 + " " + x._2.mkString(",")))
    val nonZeros: RDD[((Int, Float), Array[Long])] =
      featureValues.map(y => (y._1._1 + "," + y._1._2, y._2)).reduceByKey { case (v1, v2) =>
      (v1, v2).zipped.map(_ + _)
    }.map(y => {
      val s = y._1.split(",")
      ((s(0).toInt, s(1).toFloat), y._2)
    })

    val zeros = addZerosIfNeeded(nonZeros, bclassDistrib)
    val distinctValues = nonZeros.union(zeros)

    // Sort these values to perform the boundary points evaluation
    val start = System.currentTimeMillis()
    val result = distinctValues.sortByKey()
    logInfo("done sortByKey in " + (System.currentTimeMillis() - start))
    result
  }

  /**
    * Add zeros if dealing with sparse data
    *
    * @return rdd with 0's filled in
    */
  def addZerosIfNeeded(nonZeros: RDD[((Int, Float), Array[Long])],
                       bclassDistrib: Broadcast[Map[Int, Long]]): RDD[((Int, Float), Array[Long])] = {
    nonZeros
      .map { case ((k, p), v) => (k, v) }
      .reduceByKey { case (v1, v2) => (v1, v2).zipped.map(_ + _) }
      .map { case (k, v) =>
        val v2 = for (i <- v.indices) yield bclassDistrib.value(i) - v(i)
        ((k, 0.0F), v2.toArray)
      }.filter { case (_, v) => v.sum > 0 }
  }


  /**
    * Divide RDD into two categories according to the number of points by feature.
    * @return find threshold for both sorts of attributes - those with many values, and those with few.
    */
  def findAllThresholds(elementsByPart: Int, maxBins: Int,
                        initialCandidates: RDD[(Int, (Float, Array[Long]))],
                        sc: SparkContext): Array[(Int, Seq[Float])] = {
    val bigIndexes = initialCandidates
      .countByKey()  // this is fairly expensive
      .filter{case (_, c) => c > elementsByPart}
    val bBigIndexes = sc.broadcast(bigIndexes)
    val minBinWeight: Long = (minBinPercentage * data.count() / 100.0).toLong

    val smallThresholds = findSmallThresholds(maxBins, minBinWeight, initialCandidates, bBigIndexes)
    val bigThresholds = findBigThresholds(maxBins, minBinWeight, initialCandidates, bigIndexes)

    // Join all thresholds in a single structure
    val bigThRDD = sc.parallelize(bigThresholds.toSeq)
    val allThresholds = smallThresholds.union(bigThRDD).collect()
    allThresholds
  }

  /**
    * Features with too many unique points must be processed iteratively (rare condition)
    *
    * @return the splits for features with more values than will fit in a partition.
    */
  def findBigThresholds(maxBins: Int, minBinWeight: Long,
                        initialCandidates: RDD[(Int, (Float, Array[Long]))],
                        bigIndexes: Map[Int, Long]): Map[Int, Seq[Float]] = {
    logInfo("Number of features that exceed the maximum size per partition: " +
      bigIndexes.size)

    var bigThresholds = Map.empty[Int, Seq[Float]]
    val bigThresholdsFinder =
      new ManyValuesThresholdFinder(nLabels, stoppingCriterion, maxBins, minBinWeight, maxByPart)
    for (k <- bigIndexes.keys) {
      val cands = initialCandidates.filter { case (k2, _) => k == k2 }.values.sortByKey()
      bigThresholds += ((k, bigThresholdsFinder.findThresholds(cands)))
    }
    bigThresholds
  }

  /**
    * The features with a small number of points can be processed in a parallel way
    *
    * @return the splits for features with few values
    */
  def findSmallThresholds(maxBins: Int, minBinWeight: Long,
                          initialCandidates: RDD[(Int, (Float, Array[Long]))],
                          bBigIndexes: Broadcast[Map[Int, Long]]): RDD[(Int, Seq[Float])] = {
    val smallThresholdsFinder = new FewValuesThresholdFinder(nLabels, stoppingCriterion, maxBins, minBinWeight)
    initialCandidates
      .filter { case (k, _) => !bBigIndexes.value.contains(k) }
      .groupByKey() // group by feature index
      .mapValues(_.toArray)
      .mapValues(points => smallThresholdsFinder.findThresholds(points.sortBy(_._1)))
  }

  /**
    * @return the discretizer model that can be used to bin data
    */
  def buildModelFromThresholds(nFeatures: Int,
                               continuousVars: Array[Int],
                               allThresholds: Array[(Int, Seq[Float])]): DiscretizerModel = {
    // Update the full list of features with the thresholds calculated
    val thresholds = Array.fill(nFeatures)(Array.empty[Float]) // Nominal values (empty)
    // Not processed continuous attributes
    continuousVars.foreach(f => thresholds(f) = Array(Float.NegativeInfinity, Float.PositiveInfinity))
    // Continuous attributes (> 0 cut point)
    allThresholds.foreach({ case (k, vth) =>
      thresholds(k) = if (nFeatures > 0) vth.toArray else Array(Float.NegativeInfinity, Float.PositiveInfinity)
    })
    logInfo("Number of features with thresholds computed: " + allThresholds.length)
    

    
    ("thresholds = " + thresholds.map(_.mkString(", ")).mkString(";\n"))

    new DiscretizerModel(thresholds)
  }

}

/** Companion object for static members */
object MDLPDiscretizer {

  /** The original paper suggested 0 for the stopping criterion, but smaller values like -1e-3 yield more splits */
  private val DEFAULT_STOPPING_CRITERION = 0

  /**
    * Don't allow less that this percent of the total number of records in a single bin.
    * The default is 0, meaning that its OK to have as few as a single record in a bin.
    * A value of 0.1 means that no fewer than 0.1% of records will be in a single bin.
    */
  private val DEFAULT_MIN_BIN_PERCENTAGE = 0

  /**
    * Maximum number of elements in a partition.
    * If this number gets too big, you could run out of memory depending on resources.
    */
  private val DEFAULT_MAX_BY_PART = 100000

  /**
    * Get information about the attributes before performing discretization.
    *
    * @param contIndices Indexes to discretize (if not specified, they are calculated).
    * @param nFeatures Total number of input features.
    * @return Indexes of continuous features.
    */
  private def processContinuousAttributes(contIndices: Option[Seq[Int]],
                                          nFeatures: Int) = {
    contIndices match {
      case Some(s) =>
        // Attributes are in range 0..nFeatures
        val intersect = (0 until nFeatures).seq.intersect(s)
        require(intersect.size == s.size)
        s.toArray
      case None =>
        (0 until nFeatures).toArray
    }
  }

  /**
   * Train a entropy minimization discretizer given an RDD of LabeledPoints.
   * 
   * @param input RDD of LabeledPoint's.
   * @param continuousFeaturesIndexes Indexes of features to be discretized. 
   * If it is not provided, the algorithm selects those features with more than 
   * 256 (byte range) distinct values.
   * @param maxBins Maximum number of thresholds to select per feature.
   * @param maxByPart Maximum number of elements by partition.
   * @param stoppingCriterion the threshold used to determine when stop recursive splitting of buckets.
   * @param approximate If true, boundary points are computed faster but in an approximate manner.
   * @return A DiscretizerModel with the subsequent thresholds.
   */
  def train(
      input: Dataset[LabeledPoint],
      continuousFeaturesIndexes: Option[Seq[Int]] = None,
      maxBins: Int = 15,
      maxByPart: Int = DEFAULT_MAX_BY_PART,
      stoppingCriterion: Double = DEFAULT_STOPPING_CRITERION,
      minBinPercentage: Double = DEFAULT_MIN_BIN_PERCENTAGE,
      approximate: Boolean = true) = {
    new MDLPDiscretizer(input, stoppingCriterion, maxByPart, minBinPercentage, approximate)
      .runAll(continuousFeaturesIndexes, maxBins)
  }
}<|MERGE_RESOLUTION|>--- conflicted
+++ resolved
@@ -19,17 +19,12 @@
 
 import org.apache.spark.ml.feature.LabeledPoint
 import org.apache.spark.storage.StorageLevel
-<<<<<<< HEAD
-import org.apache.spark.SparkContext
-import org.apache.spark.internal.Logging
-=======
 import org.apache.spark.internal.Logging
 import org.apache.spark.SparkContext
->>>>>>> 1fd997f7
 import org.apache.spark.rdd._
 import org.apache.spark.sql.{Dataset, SparkSession}
 //import org.apache.spark.mllib.regression.LabeledPoint
-import org.apache.spark.ml.linalg._
+import org.apache.spark.mllib.linalg._
 import MDLPDiscretizer._
 import org.apache.spark.broadcast.Broadcast
 
@@ -39,11 +34,11 @@
 /**
  * Entropy minimization discretizer based on Minimum Description Length Principle (MDLP)
  * proposed by Fayyad and Irani in 1993 [1].
- * 
- * [1] Fayyad, U., & Irani, K. (1993). 
+ *
+ * [1] Fayyad, U., & Irani, K. (1993).
  * "Multi-interval discretization of continuous-valued attributes for classification learning."
- * 
- * Note: Approximate version may generate some non-boundary points when processing limits in partitions (related to issue #14). 
+ *
+ * Note: Approximate version may generate some non-boundary points when processing limits in partitions (related to issue #14).
  * Please refer to mllib.feature.InitialThresholdsFinder.findFastInitialThresholds for more information.
  *
  * @param data RDD of LabeledPoint
@@ -63,27 +58,22 @@
 
   /**
    * Computes the initial candidate points by feature.
-   * 
+   *
    * @param points RDD with distinct points by feature ((feature, point), class values).
    * @param nFeatures the number of continuous features to bin
    * @return RDD of candidate points.
    */
-<<<<<<< HEAD
   private def initialThresholds(points: RDD[((Int, Float), Array[Long])], nFeatures: Int) = {
-    new InitialThresholdsFinder().findInitialThresholds(points, nFeatures, nLabels, maxByPart)
-=======
-  private def initialThresholds(points: RDD[((Int, Float), Array[Long])]) = {
-    val finder = new InitialThresholdsFinder()    
+    val finder = new InitialThresholdsFinder()
     if(approximate)
-      finder.findFastInitialThresholds(points, nLabels, maxByPart)      
+      finder.findFastInitialThresholds(points, nLabels, maxByPart)
     else
-      finder.findInitialThresholds(points, nLabels, maxByPart)
->>>>>>> 1fd997f7
+      finder.findInitialThresholds(points, nFeatures, nLabels, maxByPart)
   }
 
   /**
    * Run the entropy minimization discretizer on input data.
-   * 
+   *
    * @param contFeat Indices to discretize (if not specified, the algorithm tries to figure it out).
    * @param maxBins Maximum number of thresholds per feature.
    * @return A discretization model with the thresholds by feature.
@@ -107,7 +97,7 @@
     val classDistrib = data.map(d => bLabels2Int.value(d.label)).rdd.countByValue()
     val bclassDistrib = sc.broadcast(classDistrib)
     val (dense, nFeatures) = data.first.features match {
-      case v: DenseVector => 
+      case v: DenseVector =>
         (true, v.size)
       case v: SparseVector =>
         (false, v.size)
@@ -115,10 +105,10 @@
 
     val continuousVars = processContinuousAttributes(contFeat, nFeatures)
     logInfo("Number of continuous attributes: " + continuousVars.distinct.length)
-    logInfo("Total number of attributes: " + nFeatures)      
+    logInfo("Total number of attributes: " + nFeatures)
     if (continuousVars.isEmpty) logWarning("Discretization aborted. " +
       "No continuous attributes in the dataset")
-    
+
     // Generate pairs ((feature, point), class histogram)
     sc.broadcast(continuousVars)
     val featureValues =
@@ -135,11 +125,7 @@
 
     val sortedValues = getSortedDistinctValues(bclassDistrib, featureValues.rdd)
 
-<<<<<<< HEAD
     // Filter those features selected for binning by the user
-=======
-    // Filter those features selected by the user
->>>>>>> 1fd997f7
     assert (nFeatures > 0, "The number of features to bin must be greater than 0")
     val arr = Array.fill(nFeatures) { false }
     continuousVars.foreach(arr(_) = true)
@@ -170,8 +156,6 @@
         bclassDistrib: Broadcast[Map[Int, Long]],
         featureValues: RDD[((Int, Float), Array[Long])]): RDD[((Int, Float), Array[Long])] = {
 
-    //println("featureValues = ")
-    //featureValues.collect().foreach(x => println(x._1 + " " + x._2.mkString(",")))
     val nonZeros: RDD[((Int, Float), Array[Long])] =
       featureValues.map(y => (y._1._1 + "," + y._1._2, y._2)).reduceByKey { case (v1, v2) =>
       (v1, v2).zipped.map(_ + _)
@@ -281,10 +265,7 @@
       thresholds(k) = if (nFeatures > 0) vth.toArray else Array(Float.NegativeInfinity, Float.PositiveInfinity)
     })
     logInfo("Number of features with thresholds computed: " + allThresholds.length)
-    
-
-    
-    ("thresholds = " + thresholds.map(_.mkString(", ")).mkString(";\n"))
+    logDebug("thresholds = " + thresholds.map(_.mkString(", ")).mkString(";\n"))
 
     new DiscretizerModel(thresholds)
   }
@@ -332,10 +313,10 @@
 
   /**
    * Train a entropy minimization discretizer given an RDD of LabeledPoints.
-   * 
+   *
    * @param input RDD of LabeledPoint's.
-   * @param continuousFeaturesIndexes Indexes of features to be discretized. 
-   * If it is not provided, the algorithm selects those features with more than 
+   * @param continuousFeaturesIndexes Indexes of features to be discretized.
+   * If it is not provided, the algorithm selects those features with more than
    * 256 (byte range) distinct values.
    * @param maxBins Maximum number of thresholds to select per feature.
    * @param maxByPart Maximum number of elements by partition.
